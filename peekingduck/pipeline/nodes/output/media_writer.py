--- conflicted
+++ resolved
@@ -82,16 +82,9 @@
         self._image_type = "video"
         if filename.split(".")[-1] in ["jpg", "jpeg", "png"]:
             self._image_type = "image"
-<<<<<<< HEAD
         else:
             resolution = img.shape[1], img.shape[0]
             self.writer = cv2.VideoWriter(self._file_path, self._fourcc, fps, resolution)
-=======
-
-        resolution = img.shape[1], img.shape[0]
-        self._file_path = os.path.join(self._output_dir, filename)
-        self.writer = cv2.VideoWriter(self._file_path, self._fourcc, fps, resolution)
->>>>>>> b3309dbd
 
     @staticmethod
     def _prepare_directory(outputdir):
