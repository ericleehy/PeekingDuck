--- conflicted
+++ resolved
@@ -93,7 +93,6 @@
 
 AI models are cool and fun, but we're even more interested to use them to solve real-world problems. We've combined dabble nodes with model nodes to create **use cases**, such as [social distancing](https://aisingapore.org/2020/06/hp-social-distancing/) and [group size checking](https://aisingapore.org/2021/05/covid-19-stay-vigilant-with-group-size-checker/) to help combat COVID-19. For more details, click on the heading of each use case below.
 
-<<<<<<< HEAD
 |                                                              |                                                              |
 | ------------------------------------------------------------ | ------------------------------------------------------------ |
 | [Social Distancing](https://peekingduck.readthedocs.io/en/stable/use_cases/social_distancing.html) | [Zone Counting](https://peekingduck.readthedocs.io/en/stable/use_cases/zone_counting.html) |
@@ -104,15 +103,6 @@
 |                                                              |                                                              |
 | [Face Mask Detection](https://peekingduck.readthedocs.io/en/stable/use_cases/face_mask_detection.html) |                                                              |
 | <img src="https://raw.githubusercontent.com/aimakerspace/PeekingDuck/dev/images/readme/mask_detection.gif" width="100%"> |                                                              |
-=======
-|                                                                                                                              |                                                                                                                           |
-| ---------------------------------------------------------------------------------------------------------------------------- | ------------------------------------------------------------------------------------------------------------------------- |
-| [Social Distancing](https://peekingduck.readthedocs.io/en/stable/use_cases/social_distancing.html)                           | [Zone Counting](https://peekingduck.readthedocs.io/en/stable/use_cases/zone_counting.html)                                |
-| <img src="https://raw.githubusercontent.com/aimakerspace/PeekingDuck/dev/images/readme/social_distancing.gif" width="100%">  | <img src="https://raw.githubusercontent.com/aimakerspace/PeekingDuck/dev/images/readme/zone_counting.gif" width="100%">   |
-| [Group Size Checking](https://peekingduck.readthedocs.io/en/stable/use_cases/group_size_checking.html)                       | [Object Counting](https://peekingduck.readthedocs.io/en/stable/use_cases/object_counting.html)                            |
-| <img src="https://raw.githubusercontent.com/aimakerspace/PeekingDuck/dev/images/readme/group_size_check_2.gif" width="100%"> | <img src="https://raw.githubusercontent.com/aimakerspace/PeekingDuck/dev/images/readme/object_counting.gif" width="100%"> |
-|                                                                                                                              |                                                                                                                           |
->>>>>>> 9147fa11
 
 We're constantly developing new nodes to increase PeekingDuck's capabilities. You've gotten a taste of some of our commonly used nodes in the previous demos, but PeekingDuck can do a lot more. To see what other nodes are available, check out PeekingDuck's [API Reference](https://peekingduck.readthedocs.io/en/stable/peekingduck.pipeline.nodes.html).
 
