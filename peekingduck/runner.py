--- conflicted
+++ resolved
@@ -61,7 +61,6 @@
         nodes: List[AbstractNode] = None,
     ):
         self.logger = logging.getLogger(__name__)
-<<<<<<< HEAD
         try:
             if nodes:
                 # instantiated_nodes is created differently when given nodes
@@ -81,24 +80,8 @@
         except ValueError as error:
             self.logger.error(str(error))
             sys.exit(1)
-=======
-
-        if not nodes and RUN_PATH:
-            # create Graph to run
-            self.node_loader = DeclarativeLoader(
-                RUN_PATH, config_updates_cli, CUSTOM_NODE_PARENT_FOLDER  # type: ignore
-            )
-            self.pipeline = self.node_loader.get_pipeline()
-        # If Runner given nodes, instantiated_nodes is created differently
-        else:
-            try:
-                self.pipeline = Pipeline(nodes)  # type: ignore
-            except ValueError as error:
-                self.logger.error(str(error))
-                sys.exit(1)
         if RequirementChecker.n_update > 0:
             sys.exit(3)
->>>>>>> 5ffc96ec
 
     def run(self) -> None:
         """execute single or continuous inference"""
