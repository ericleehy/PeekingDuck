--- conflicted
+++ resolved
@@ -63,16 +63,11 @@
 
     def __init__(self, config: Dict[str, Any] = None, **kwargs: Any) -> None:
         super().__init__(config, node_path=__name__, **kwargs)
-<<<<<<< HEAD
-        cv2.namedWindow(self.window_name, cv2.WINDOW_NORMAL)
-        cv2.moveWindow(self.window_name, self.window_loc["x"], self.window_loc["y"])
         self.previous_filename = ""
-=======
         pkd_viewer = config["pkd_viewer"] if config is not None else False
         if not pkd_viewer:
             cv2.namedWindow(self.window_name, cv2.WINDOW_NORMAL)
             cv2.moveWindow(self.window_name, self.window_loc["x"], self.window_loc["y"])
->>>>>>> c6a9ae1d
 
     def run(self, inputs: Dict[str, Any]) -> Dict[str, Any]:
         """Show the outputs on your display"""
@@ -85,7 +80,6 @@
 
         return {"pipeline_end": False}
 
-<<<<<<< HEAD
     def _set_window_size(self, current_filename: str, img: np.ndarray) -> None:
         """If `do_resizing` option is False, window size will be initialized to the image or
         video's frame default size for every new video or image.
@@ -116,7 +110,7 @@
                 win_width = max(win_width, MIN_DISPLAY_SIZE)
                 win_height = max(win_height, MIN_DISPLAY_SIZE)
                 cv2.resizeWindow(self.window_name, win_width, win_height)
-=======
+
     def _get_config_types(self) -> Dict[str, Any]:
         """Returns dictionary mapping the node's config keys to respective types."""
         return {
@@ -128,5 +122,4 @@
             "window_size.do_resizing": bool,
             "window_size.width": int,
             "window_size.height": int,
-        }
->>>>>>> c6a9ae1d
+        }